--- conflicted
+++ resolved
@@ -1,43 +1,20 @@
-<<<<<<< HEAD
-[package]
-name = "vulkano"
-version = "0.10.0"
-authors = ["Pierre Krieger <pierre.krieger1708@gmail.com>", "The vulkano contributors"]
-repository = "https://github.com/vulkano-rs/vulkano"
-description = "Safe wrapper for the Vulkan graphics API"
-license = "MIT/Apache-2.0"
-documentation = "https://docs.rs/vulkano"
-readme = "../README.md"
-categories = ["rendering::graphics-api"]
-build = "build.rs"
-
-[dependencies]
-crossbeam = "0.3.0"
-fnv = "1.0.6"
-shared_library = "0.1.7"
-smallvec = "0.6.0"
-lazy_static = "1"
-vk-sys = { version = "0.3.3", path = "../vk-sys" }
-half = "1"
-=======
-[package]
-name = "vulkano"
-version = "0.9.0"
-authors = ["Pierre Krieger <pierre.krieger1708@gmail.com>", "The vulkano contributors"]
-repository = "https://github.com/vulkano-rs/vulkano"
-description = "Safe wrapper for the Vulkan graphics API"
-license = "MIT/Apache-2.0"
-documentation = "https://docs.rs/vulkano"
-readme = "../README.md"
-categories = ["rendering::graphics-api"]
-build = "build.rs"
-
-[dependencies]
-crossbeam = "0.4"
-fnv = "1.0.6"
-shared_library = "0.1.7"
-smallvec = "0.6.0"
-lazy_static = "1"
-vk-sys = { version = "0.3.3", path = "../vk-sys" }
-half = "1"
->>>>>>> 01aaa2e5
+[package]
+name = "vulkano"
+version = "0.10.0"
+authors = ["Pierre Krieger <pierre.krieger1708@gmail.com>", "The vulkano contributors"]
+repository = "https://github.com/vulkano-rs/vulkano"
+description = "Safe wrapper for the Vulkan graphics API"
+license = "MIT/Apache-2.0"
+documentation = "https://docs.rs/vulkano"
+readme = "../README.md"
+categories = ["rendering::graphics-api"]
+build = "build.rs"
+
+[dependencies]
+crossbeam = "0.4"
+fnv = "1.0.6"
+shared_library = "0.1.7"
+smallvec = "0.6.0"
+lazy_static = "1"
+vk-sys = { version = "0.3.3", path = "../vk-sys" }
+half = "1"